--- conflicted
+++ resolved
@@ -120,12 +120,7 @@
                 logger.error("Presence of outliers in the START and END columns. Values <=0.")
                 sys.exit()
         else:
-<<<<<<< HEAD
             logger.error("'START' and/or 'END' columns are not ints")
-=======
-            logger.error("One or both of the 'START' and 'END' columns are not in the correct format. Please check it.\n"+
-            "The columns must contain integers.\n")
->>>>>>> 764d0298
             sys.exit()
         #######################
         #transcript_id_exon_number column
@@ -443,14 +438,9 @@
         #################################################################################################
         #IX]Fragment count good progress control 
         #the last qname is not taken into account in the loop, hence the +1
-<<<<<<< HEAD
-        if ((NBTotalQname==(dictStatCount["QNProcessed"])+1) and
-            (sum(vecExonCount)==dictStatCount["FragOverlapOnTargetInterval"])):
-=======
         try:
             NBTotalQname==(dictStatCount["QNProcessed"])+1
             sum(vecExonCount)==dictStatCount["FragOverlapOnTargetInterval"]
->>>>>>> 764d0298
             logger.info("CONTROL : all the qnames of %s were seen in the different conditions.",bamFile)
         except ValueError as e:
             statslist=dictStatCount.items()
